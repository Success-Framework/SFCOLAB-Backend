const express = require("express");
const multer = require("multer");
const path = require("path");
const fs = require("fs");
const { authenticateToken, optionalAuth } = require("../middleware/auth");
const { knowledgeValidation } = require("../middleware/validation");
const {
  Knowledge,
  KnowledgeComment,
  ResourceView,
  ResourceDownload,
  ResourceLike,
  User,
  Notification,
} = require("../models/schemas");

const router = express.Router();

const storage = multer.memoryStorage();
const upload = multer({
  storage,
  limits: { fileSize: 10 * 1024 * 1024 },
  fileFilter: (req, file, cb) => {
    const filetypes = /jpeg|jpg|png|gif|pdf|doc|docx/;
    const mimetype = filetypes.test(file.mimetype);
    const extname = filetypes.test(
      path.extname(file.originalname).toLowerCase()
    );
    if (mimetype && extname) {
      return cb(null, true);
    }
    cb(
      new Error(
        "Only PDF, DOC, DOCX, JPG, JPEG, gif, and PNG files are allowed"
      )
    );
  },
});

// Using MongoDB via Mongoose models (see models/schemas.js)

/**
 * @route   GET /api/knowledge
 * @desc    Get all knowledge resources with pagination and filtering
 * @access  Public
 */
router.get("/", optionalAuth, async (req, res) => {
  try {
    const {
      page = 1,
      limit = 10,
      category,
      search,
      sortBy = "createdAt",
      sortOrder = "desc",
    } = req.query;

    const query = {};
    if (category) query.category = category;
    if (search) {
      const regex = new RegExp(search, "i");
      query.$or = [
        { title: regex },
        { titleDescription: regex },
        { contentPreview: regex },
        { "author.firstName": regex },
        { "author.lastName": regex },
        { tags: { $in: [regex] } },
      ];
    }

    const sort = { [sortBy]: sortOrder === "asc" ? 1 : -1 };
    const skip = (parseInt(page) - 1) * parseInt(limit);
    const [resources, totalResources] = await Promise.all([
      Knowledge.find(query).sort(sort).skip(skip).limit(parseInt(limit)),
      Knowledge.countDocuments(query),
    ]);

    const totalPages = Math.ceil(totalResources / parseInt(limit));

    res.json({
      resources,
      pagination: {
        currentPage: parseInt(page),
        totalPages,
        totalResources,
        hasNextPage: skip + resources.length < totalResources,
        hasPrevPage: parseInt(page) > 1,
      },
    });
  } catch (error) {
    console.error("Get knowledge resources error:", error);
    res.status(500).json({
      error: "Fetch Failed",
      message: "Failed to fetch knowledge resources",
    });
  }
});

/**
 * @route   POST /api/knowledge
 * @desc    Add new knowledge resource
 * @access  Private
 */
router.post(
  "/",
  authenticateToken,
  upload.single("fileUrl"),
  knowledgeValidation.addResource,
  async (req, res) => {
    try {
      const { userId, firstName, lastName } = req.user;
      const {
        title,
        titleDescription,
        contentPreview,
        category,
        tags = [],
      } = req.body;

      const imageBuffer = req.file ? req.file.buffer : null;

      const resourceDoc = await Knowledge.create({
        title,
        titleDescription,
        contentPreview,
        category,
        fileUrl: null,
        tags: Array.isArray(tags) ? tags : [],
        author: { id: userId, firstName, lastName },
        status: "active",
        views: 0,
        downloads: 0,
        likes: 0,
        image: imageBuffer,
      });

      await Notification.create({
        userId,
        type: "system",
        title: "Knowledge Post Created",
        message: `You have successfully created a knowledge post "${title}"`,
        data: { knowledgeId: resourceDoc._id },
      });

      const io = req.app.get("io");
      if (io)
        io.to(userId.toString()).emit("notification", {
          title: "Knowledge Post Created",
          message: `"${title}" has been created successfuly`,
        });

      res.status(201).json({
        message: "Knowledge resource added successfully",
        resource: resourceDoc,
      });
    } catch (error) {
      console.error("Add knowledge resource error:", error);
      res.status(500).json({
        error: "Creation Failed",
        message: "Failed to add knowledge resource",
      });
    }
  }
);

/**
 * @route   GET /api/knowledge/bookmarks
 * @desc    Get bookmarks for authenticated user
 * @access  Private
 */
router.get("/bookmarks", authenticateToken, async (req, res) => {
  try {
    const { userId } = req.user;
    const user = await User.findById(userId);

    if (!user) {
      return res.status(404).json({ error: "User not found" });
    }

    // Return only knowledge bookmarks for this route
    const knowledgeBookmarks = user.bookmarks?.knowledge || [];

    res.json({
      bookmarks: knowledgeBookmarks,
      total: knowledgeBookmarks.length,
    });
  } catch (error) {
    console.error("Get knowledge bookmarks error:", error);
    res.status(500).json({
      error: "Fetch Failed",
      message: "Failed to fetch knowledge bookmarks",
    });
  }
});

/**
 * @route   GET /api/knowledge/categories
 * @desc    Get all available categories
 * @access  Public
 */
router.get("/categories", async (req, res) => {
  try {
    const categories = await Knowledge.distinct("category");
    res.json({ categories: categories.sort() });
  } catch (error) {
    console.error("Get categories error:", error);
    res.status(500).json({
      error: "Fetch Failed",
      message: "Failed to fetch categories",
    });
  }
});

/**
 * @route   GET /api/knowledge/predefined-categories
 * @desc    Get predefined categories for dropdown
 * @access  Public
 */
router.get("/predefined-categories", (req, res) => {
  try {
    const predefinedCategories = [
      "Technology",
      "Business",
      "Marketing",
      "Design",
      "Development",
      "Finance",
      "Healthcare",
      "Education",
      "Research",
      "Innovation",
      "Startup",
      "Management",
      "Sales",
      "Operations",
      "Strategy",
      "Analytics",
      "Data Science",
      "AI/ML",
      "Blockchain",
      "Sustainability",
    ];

    res.json({
      categories: predefinedCategories,
    });
  } catch (error) {
    console.error("Get predefined categories error:", error);
    res.status(500).json({
      error: "Fetch Failed",
      message: "Failed to fetch predefined categories",
    });
  }
});

/**
 * @route   GET /api/knowledge/available-tags
 * @desc    Get available tags for multiple selection
 * @access  Public
 */
router.get("/available-tags", async (req, res) => {
  try {
    const uniqueTags = await Knowledge.distinct("tags");
    res.json({ tags: (uniqueTags || []).sort() });
  } catch (error) {
    console.error("Get available tags error:", error);
    res.status(500).json({
      error: "Fetch Failed",
      message: "Failed to fetch available tags",
    });
  }
});

/**
 * @route   POST /api/knowledge/upload
 * @desc    Upload file for knowledge resource
 * @access  Private
 */
router.post("/upload", authenticateToken, (req, res) => {
  try {
    // This is a placeholder for file upload functionality
    // In a real implementation, you would use multer or similar middleware
    // to handle file uploads and return the file URL

    const { fileName, fileType, fileSize } = req.body;

    // Validate file type and size
    const allowedTypes = [
      "pdf",
      "doc",
      "docx",
      "txt",
      "md",
      "jpg",
      "jpeg",
      "png",
      "gif",
      "mp4",
      "avi",
      "mov",
    ];
    const fileExtension = fileName.split(".").pop().toLowerCase();

    if (!allowedTypes.includes(fileExtension)) {
      return res.status(400).json({
        error: "Invalid File Type",
        message:
          "File type not supported. Allowed types: " + allowedTypes.join(", "),
      });
    }

    const maxSize = 50 * 1024 * 1024;
    if (fileSize > maxSize) {
      return res.status(400).json({
        error: "File Too Large",
        message: "File size must be less than 50MB",
      });
    }

    // Generate file URL (in real implementation, this would be the actual uploaded file URL)
    const fileUrl = `/uploads/knowledge/${Date.now()}-${fileName}`;

    res.json({
      message: "File upload successful",
      fileUrl,
      fileName,
      fileType: fileExtension,
      fileSize,
    });
  } catch (error) {
    console.error("File upload error:", error);
    res.status(500).json({
      error: "Upload Failed",
      message: "Failed to upload file",
    });
  }
});

/**
 * @route   GET /api/knowledge/user/resources
 * @desc    Get user's knowledge resources
 * @access  Private
 */
router.get("/user/resources", authenticateToken, async (req, res) => {
  try {
    const { userId } = req.user;
    const { page = 1, limit = 10 } = req.query;

    const skip = (parseInt(page) - 1) * parseInt(limit);
    const query = { "author.id": userId };
    const [resources, totalResources] = await Promise.all([
      Knowledge.find(query)
        .sort({ createdAt: -1 })
        .skip(skip)
        .limit(parseInt(limit)),
      Knowledge.countDocuments(query),
    ]);

    const totalPages = Math.ceil(totalResources / parseInt(limit));

    res.json({
      resources,
      pagination: {
        currentPage: parseInt(page),
        totalPages,
        totalResources,
        hasNextPage: skip + resources.length < totalResources,
        hasPrevPage: parseInt(page) > 1,
      },
    });
  } catch (error) {
    console.error("Get user resources error:", error);
    res.status(500).json({
      error: "Fetch Failed",
      message: "Failed to fetch user resources",
    });
  }
});

/**
 * @route   GET /api/knowledge/:id
 * @desc    Get knowledge resource by ID with comments and dynamic view tracking
 * @access  Public
 */
router.get("/:id", optionalAuth, async (req, res) => {
  try {
    const { id } = req.params;
    const userId = req.user ? req.user.userId : null;

    const resource = await Knowledge.findById(id);
    if (!resource) {
      return res.status(404).json({
        error: "Resource Not Found",
        message: "Knowledge resource not found",
      });
    }

    // Track unique views
    if (userId && userId.toString() !== resource.author.id.toString()) {
      const existingView = await ResourceView.findOne({
        resourceId: id,
        userId,
      });

      if (!existingView) {
        // Record new view
        await ResourceView.create({
          resourceId: id,
          userId,
          viewedAt: new Date(),
        });

        // Increment view count in Knowledge
        await Knowledge.findByIdAndUpdate(id, { $inc: { views: 1 } });
        resource.views += 1; // reflect update in returned response
      }
    }

    //  Get total number of views (even if user isn't logged in)
    const totalViews = await ResourceView.countDocuments({ resourceId: id });

    //  Fetch comments
    const comments = await KnowledgeComment.find({ resourceId: id }).sort({
      createdAt: -1,
    });

    res.json({
      resource: {
        ...resource.toObject(),
        views: totalViews, // ensure latest view count
        comments,
      },
    });
  } catch (error) {
    console.error("Get knowledge resource error:", error);
    res.status(500).json({
      error: "Fetch Failed",
      message: "Failed to fetch knowledge resource",
    });
  }
});


/**
 * @route   PUT /api/knowledge/:id
 * @desc    Update knowledge resource (only author can update)
 * @access  Private
 */
router.put(
  "/:id",
  authenticateToken,
  knowledgeValidation.addResource,
  async (req, res) => {
    try {
      const { id } = req.params;
      const { userId } = req.user;
      const {
        title,
        titleDescription,
        contentPreview,
        category,
        fileUrl,
        tags,
      } = req.body;

      const resource = await Knowledge.findById(id);
      if (!resource) {
        return res.status(404).json({
          error: "Resource Not Found",
          message: "Knowledge resource not found",
        });
      }

      if (resource.author.id.toString() !== userId) {
        return res.status(403).json({
          error: "Forbidden",
          message: "You can only update your own knowledge resources",
        });
      }

      resource.title = title;
      resource.titleDescription = titleDescription;
      resource.contentPreview = contentPreview;
      resource.category = category;
      if (fileUrl) resource.fileUrl = fileUrl;
      resource.tags = Array.isArray(tags) ? tags : [];
      await resource.save();

      res.json({
        message: "Knowledge resource updated successfully",
        resource,
      });
    } catch (error) {
      console.error("Update knowledge resource error:", error);
      res.status(500).json({
        error: "Update Failed",
        message: "Failed to update knowledge resource",
      });
    }
  }
);

/**
 * @route   DELETE /api/knowledge/:id
 * @desc    Delete knowledge resource (only author can delete)
 * @access  Private
 */
router.delete("/:id", authenticateToken, async (req, res) => {
  try {
    const { id } = req.params;
    const { userId } = req.user;

    const resource = await Knowledge.findById(id);
    if (!resource) {
      return res.status(404).json({
        error: "Resource Not Found",
        message: "Knowledge resource not found",
      });
    }

    if (resource.author.id.toString() !== userId) {
      return res.status(403).json({
        error: "Forbidden",
        message: "You can only delete your own knowledge resources",
      });
    }

    await Knowledge.findByIdAndDelete(id);
    await Promise.all([
      KnowledgeComment.deleteMany({ resourceId: id }),
      ResourceView.deleteMany({ resourceId: id }),
      ResourceDownload.deleteMany({ resourceId: id }),
      ResourceLike.deleteMany({ resourceId: id }),
    ]);

    res.json({ message: "Knowledge resource deleted successfully" });
  } catch (error) {
    console.error("Delete knowledge resource error:", error);
    res.status(500).json({
      error: "Deletion Failed",
      message: "Failed to delete knowledge resource",
    });
  }
});

/**
 * @route   POST /api/knowledge/:id/comments
 * @desc    Add comment to knowledge resource
 * @access  Private
 */
router.post("/:id/comments", authenticateToken, async (req, res) => {
  try {
    const { id } = req.params;
    const { userId, firstName, lastName } = req.user;
    const { content } = req.body;

    const resource = await Knowledge.findById(id);
    if (!resource) {
      return res.status(404).json({
        error: "Resource Not Found",
        message: "Knowledge resource not found",
      });
    }

    const comment = await KnowledgeComment.create({
      resourceId: id,
      content,
      author: { id: userId, firstName, lastName },
    });

    res.status(201).json({ message: "Comment added successfully", comment });
  } catch (error) {
    console.error("Add comment error:", error);
    res
      .status(500)
      .json({ error: "Comment Failed", message: "Failed to add comment" });
  }
});

/**
 * @route   GET /api/knowledge/:id/comments
 * @desc    Get comments for a knowledge resource
 * @access  Public
 */
router.get("/:id/comments", async (req, res) => {
  try {
    const { id } = req.params;
    const { page = 1, limit = 20 } = req.query;

    const resource = await Knowledge.findById(id);
    if (!resource) {
      return res.status(404).json({
        error: "Resource Not Found",
        message: "Knowledge resource not found",
      });
    }

    const skip = (parseInt(page) - 1) * parseInt(limit);
    const [comments, totalComments] = await Promise.all([
      KnowledgeComment.find({ resourceId: id })
        .sort({ createdAt: -1 })
        .skip(skip)
        .limit(parseInt(limit)),
      KnowledgeComment.countDocuments({ resourceId: id }),
    ]);
    const totalPages = Math.ceil(totalComments / parseInt(limit));

    res.json({
      comments,
      pagination: {
        currentPage: parseInt(page),
        totalPages,
        totalComments,
        hasNextPage: skip + comments.length < totalComments,
        hasPrevPage: parseInt(page) > 1,
      },
    });
  } catch (error) {
    console.error("Get comments error:", error);
    res
      .status(500)
      .json({ error: "Fetch Failed", message: "Failed to fetch comments" });
  }
});

/**
<<<<<<< HEAD
 * @route   GET /api/knowledge/:id/file
 * @desc    Download the file
 * @access  Public
 */
router.get("/:id/file", optionalAuth, async (req, res) => {
  try {
    const { id } = req.params;
=======
 * @route   POST /api/knowledge/:id/download
 * @desc    Track unique resource download (increments only once per user)
 * @access  Private
 */


// POST /api/knowledge/:id/download
router.post("/:id/download", authenticateToken, async (req, res) => {
  try {
    const { id } = req.params;
    const { userId } = req.user;

    // Find the resource
>>>>>>> 030a63dc
    const resource = await Knowledge.findById(id);

    if (!resource) {
      return res.status(404).json({ error: "Resource not found" });
    }

<<<<<<< HEAD
    // Assuming you stored your file in `image` field as a Buffer (like your POST)
    if (!resource.image || !resource.image.buffer) {
      return res.status(404).json({
        error: "File Not Found",
        message: "No file attached to this resource",
=======
    // Record unique download
    const existingDownload = await ResourceDownload.findOne({
      resourceId: id,
      userId,
    });

    if (!existingDownload) {
      await ResourceDownload.create({
        resourceId: id,
        userId,
        downloadedAt: new Date(),
>>>>>>> 030a63dc
      });

      await Knowledge.findByIdAndUpdate(id, { $inc: { downloads: 1 } });
      resource.downloads += 1;
    }

<<<<<<< HEAD
    const fileData = resource.image.buffer;
    const mimeType = resource.image.contentType || "application/octet-stream";
    const filename = `${resource.title || "resource"}.${
      mimeType.split("/")[1]
    }`;

    res.set({
      "Content-Type": mimeType,
      "Content-Disposition": `attachment; filename="${filename}"`,
    });

    return res.send(fileData);
  } catch (error) {
    console.error("File download error:", error);
    res.status(500).json({
      error: "Download Failed",
      message: "Failed to download file",
    });
=======
    // Get the current total downloads count
    const totalDownloads = await ResourceDownload.countDocuments({
      resourceId: id,
    });

    // Send the actual file
    // Make sure `resource.fileUrl` stores only the filename, e.g., 'example.pdf'
    const filePath = path.join(__dirname, "..", "uploads", resource.fileUrl);

    if (!fs.existsSync(filePath)) {
      return res.status(404).json({ error: "File not found on server" });
    }

    res.setHeader(
      "Content-Disposition",
      `attachment; filename="${resource.fileUrl}"`
    );
    res.setHeader("Content-Type", "application/octet-stream");

    // Track downloads in JSON too (optional)
    // You could send it after download, but headers + file stream is enough for browser
    const fileStream = fs.createReadStream(filePath);
    fileStream.pipe(res);

    console.log(`User ${userId} downloaded resource ${id}`);
  } catch (err) {
    console.error("Download error:", err);
    res.status(500).json({ error: "Download failed" });
>>>>>>> 030a63dc
  }
});



/**
 * @route   POST /api/knowledge/:id/like
 * @desc    Like/unlike knowledge resource
 * @access  Private
 */
router.post("/:id/like", authenticateToken, async (req, res) => {
  try {
    const { id } = req.params;
    const { userId } = req.user;

    const resource = await Knowledge.findById(id);
    if (!resource) {
      return res.status(404).json({
        error: "Resource Not Found",
        message: "Knowledge resource not found",
      });
    }

    const existingLike = await ResourceLike.findOne({ resourceId: id, userId });
    if (existingLike) {
      await ResourceLike.deleteOne({ _id: existingLike._id });
      await Knowledge.findByIdAndUpdate(id, { $inc: { likes: -1 } });
      const updated = await Knowledge.findById(id).select("likes");
      return res.json({
        message: "Resource unliked successfully",
        liked: false,
        likes: updated.likes,
      });
    } else {
      await ResourceLike.create({
        resourceId: id,
        userId,
        likedAt: new Date(),
      });
      await Knowledge.findByIdAndUpdate(id, { $inc: { likes: 1 } });
      const updated = await Knowledge.findById(id).select("likes");
      return res.json({
        message: "Resource liked successfully",
        liked: true,
        likes: updated.likes,
      });
    }
  } catch (error) {
    console.error("Like/unlike error:", error);
    res.status(500).json({
      error: "Action Failed",
      message: "Failed to like/unlike resource",
    });
  }
});

/**
 * @route   GET /api/knowledge/:id/likes
 * @desc    Get users who liked a resource
 * @access  Public
 */
router.get("/:id/likes", async (req, res) => {
  try {
    const { id } = req.params;
    const { page = 1, limit = 20 } = req.query;

    const resource = await Knowledge.findById(id);
    if (!resource) {
      return res.status(404).json({
        error: "Resource Not Found",
        message: "Knowledge resource not found",
      });
    }

    const skip = (parseInt(page) - 1) * parseInt(limit);
    const [likes, totalLikes] = await Promise.all([
      ResourceLike.find({ resourceId: id })
        .sort({ likedAt: -1 })
        .skip(skip)
        .limit(parseInt(limit)),
      ResourceLike.countDocuments({ resourceId: id }),
    ]);
    const totalPages = Math.ceil(totalLikes / parseInt(limit));

    res.json({
      likes,
      pagination: {
        currentPage: parseInt(page),
        totalPages,
        totalLikes,
        hasNextPage: skip + likes.length < totalLikes,
        hasPrevPage: parseInt(page) > 1,
      },
    });
  } catch (error) {
    console.error("Get likes error:", error);
    res
      .status(500)
      .json({ error: "Fetch Failed", message: "Failed to fetch likes" });
  }
});

/**
 * @route   POST /api/knowledge/:id/bookmark
 * @desc    Toggle bookmark for knowledge
 * @access  Private
 */
router.post("/:id/bookmark", authenticateToken, async (req, res) => {
  try {
    const { id } = req.params; // Knowledge ID
    const { userId } = req.user;

    const knowledge = await Knowledge.findById(id);
    if (!knowledge) {
      return res.status(404).json({ error: "Knowledge not found" });
    }

    const user = await User.findById(userId);
    if (!user) {
      return res.status(404).json({ error: "User not found" });
    }

    // Ensure the bookmarks object exists
    if (!user.bookmarks) user.bookmarks = { knowledge: [] };
    if (!Array.isArray(user.bookmarks.knowledge)) user.bookmarks.knowledge = [];

    // Check if knowledge is already bookmarked
    const existingIndex = user.bookmarks.knowledge.findIndex(
      (b) => b.knowledgeId?.toString() === id
    );

    if (existingIndex !== -1) {
      // Remove bookmark
      user.bookmarks.knowledge.splice(existingIndex, 1);
      await user.save();

      return res.json({
        message: "Bookmark removed successfully",
        bookmarked: false,
      });
    } else {
      // Add new bookmark
      const contentPreview =
        knowledge.contentPreview?.substring(0, 120) +
        (knowledge.contentPreview?.length > 120 ? "..." : "");

      const newBookmark = {
        knowledgeId: knowledge._id,
        title: knowledge.title,
        contentPreview,
        url: `/knowledge-details?id=${knowledge._id}`,
      };

      user.bookmarks.knowledge.push(newBookmark);
      await user.save();

      return res.json({
        message: "Knowledge bookmarked successfully",
        bookmarked: true,
      });
    }
  } catch (error) {
    console.error("Bookmark toggle error:", error);
    res.status(500).json({
      error: "Bookmark Failed",
      message: "Failed to toggle bookmark",
    });
  }
});

module.exports = router;<|MERGE_RESOLUTION|>--- conflicted
+++ resolved
@@ -625,109 +625,44 @@
 });
 
 /**
-<<<<<<< HEAD
- * @route   GET /api/knowledge/:id/file
- * @desc    Download the file
- * @access  Public
- */
-router.get("/:id/file", optionalAuth, async (req, res) => {
-  try {
-    const { id } = req.params;
-=======
  * @route   POST /api/knowledge/:id/download
  * @desc    Track unique resource download (increments only once per user)
  * @access  Private
  */
-
-
-// POST /api/knowledge/:id/download
 router.post("/:id/download", authenticateToken, async (req, res) => {
   try {
     const { id } = req.params;
     const { userId } = req.user;
 
-    // Find the resource
->>>>>>> 030a63dc
     const resource = await Knowledge.findById(id);
 
     if (!resource) {
       return res.status(404).json({ error: "Resource not found" });
     }
 
-<<<<<<< HEAD
-    // Assuming you stored your file in `image` field as a Buffer (like your POST)
-    if (!resource.image || !resource.image.buffer) {
-      return res.status(404).json({
-        error: "File Not Found",
-        message: "No file attached to this resource",
-=======
-    // Record unique download
+    await Knowledge.findByIdAndUpdate(id, { $inc: { downloads: 1 } });
     const existingDownload = await ResourceDownload.findOne({
       resourceId: id,
       userId,
     });
-
     if (!existingDownload) {
       await ResourceDownload.create({
         resourceId: id,
         userId,
         downloadedAt: new Date(),
->>>>>>> 030a63dc
-      });
-
-      await Knowledge.findByIdAndUpdate(id, { $inc: { downloads: 1 } });
-      resource.downloads += 1;
-    }
-
-<<<<<<< HEAD
-    const fileData = resource.image.buffer;
-    const mimeType = resource.image.contentType || "application/octet-stream";
-    const filename = `${resource.title || "resource"}.${
-      mimeType.split("/")[1]
-    }`;
-
-    res.set({
-      "Content-Type": mimeType,
-      "Content-Disposition": `attachment; filename="${filename}"`,
-    });
-
-    return res.send(fileData);
-  } catch (error) {
-    console.error("File download error:", error);
-    res.status(500).json({
-      error: "Download Failed",
-      message: "Failed to download file",
-    });
-=======
-    // Get the current total downloads count
-    const totalDownloads = await ResourceDownload.countDocuments({
-      resourceId: id,
-    });
-
-    // Send the actual file
-    // Make sure `resource.fileUrl` stores only the filename, e.g., 'example.pdf'
-    const filePath = path.join(__dirname, "..", "uploads", resource.fileUrl);
-
-    if (!fs.existsSync(filePath)) {
-      return res.status(404).json({ error: "File not found on server" });
-    }
-
-    res.setHeader(
-      "Content-Disposition",
-      `attachment; filename="${resource.fileUrl}"`
-    );
-    res.setHeader("Content-Type", "application/octet-stream");
-
-    // Track downloads in JSON too (optional)
-    // You could send it after download, but headers + file stream is enough for browser
-    const fileStream = fs.createReadStream(filePath);
-    fileStream.pipe(res);
-
-    console.log(`User ${userId} downloaded resource ${id}`);
-  } catch (err) {
-    console.error("Download error:", err);
-    res.status(500).json({ error: "Download failed" });
->>>>>>> 030a63dc
+      });
+    }
+
+    const updated = await Knowledge.findById(id).select("downloads");
+    res.json({
+      message: "Download tracked successfully",
+      downloads: updated.downloads,
+    });
+  } catch (error) {
+    console.error("Track download error:", error);
+    res
+      .status(500)
+      .json({ error: "Tracking Failed", message: "Failed to track download" });
   }
 });
 
